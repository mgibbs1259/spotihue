--- conflicted
+++ resolved
@@ -132,26 +132,23 @@
     if not lights:
         raise HTTPException(status_code=400, detail='"lights" list is required.')
 
-<<<<<<< HEAD
-    available_lights = spotihue.retrieve_available_lights()
-    # lights = [light for light in lights if light in available_lights]
-=======
-    available_lights = [light['light_name'] for light in spotihue.retrieve_available_lights()]
+    available_lights = [
+        light["light_name"] for light in spotihue.retrieve_available_lights()
+    ]
     lights = [light for light in lights if light in available_lights]
->>>>>>> 9f8e68d1
 
     try:
         spotihue_task_running = tasks.is_spotihue_running()
 
         if spotihue_task_running:
-            logger.info('Spotihue is already running')
+            logger.info("Spotihue is already running")
         else:
             forget_spotihue = tasks.clear_spotihue_task_id.signature()
             task = tasks.run_spotihue.apply_async(
                 (lights,),
-                {'current_track_retries': 10},
+                {"current_track_retries": 10},
                 link=forget_spotihue,
-                link_error=forget_spotihue
+                link_error=forget_spotihue,
             )
             redis_client.set(constants.REDIS_SPOTIHUE_TASK_ID, str(task.id))
 
@@ -192,9 +189,11 @@
         spotihue_task_running = tasks.is_spotihue_running()
 
         if spotihue_task_running:
-            spotihue_task_id = redis_client.get(constants.REDIS_SPOTIHUE_TASK_ID).decode('utf-8')
+            spotihue_task_id = redis_client.get(
+                constants.REDIS_SPOTIHUE_TASK_ID
+            ).decode("utf-8")
             celery_app.control.revoke(spotihue_task_id, terminate=True)
-            logger.info(f'Terminated spotihue task {spotihue_task_id}')
+            logger.info(f"Terminated spotihue task {spotihue_task_id}")
             tasks.clear_spotihue_task_id()
 
             response = StandardResponse(success=True, message="spotihue stopped")
@@ -205,11 +204,7 @@
         logger.error(f"Redis error stopping spotihue: {redis_err}")
         raise HTTPException(status_code=500, detail=f"Redis Error")
     except celery_exceptions.CeleryError as celery_err:
-<<<<<<< HEAD
-        logger.error(f"Celery error starting spotihue: {celery_err}")
-=======
         logger.error(f"Celery error stopping spotihue: {celery_err}")
->>>>>>> 9f8e68d1
         raise HTTPException(status_code=500, detail=f"Celery Error")
     except Exception as e:
         logger.error(f"Error stopping spotihue: {e}")
