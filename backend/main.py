import logging
import os
import random
import time
from typing import Any, List

import celery
from dotenv import load_dotenv
from fastapi import FastAPI, HTTPException
from pydantic import BaseModel
import redis

from spotihue import constants, spotihue

logger = logging.getLogger(__name__)


logger = logging.getLogger(__name__)


class StandardResponse(BaseModel):
    success: bool
    message: str
    data: Any = None


if os.path.exists(".env"):
    load_dotenv(".env")

redis_client = redis.Redis(host="redis", port=6379, db=0)

spotihue = spotihue.SpotiHue(
    os.environ.get("SPOTIFY_SCOPE"),
    os.environ.get("SPOTIFY_CLIENT_ID"),
    os.environ.get("SPOTIFY_CLIENT_SECRET"),
    os.environ.get("SPOTIFY_REDIRECT_URI"),
    os.environ.get("HUE_BRIDGE_IP_ADDRESS"),
    redis_client
)

celery_app = celery.Celery("celery_app", broker="redis://redis:6379")
fast_app = FastAPI()


@celery_app.task
def run_spotihue(lights: List[str]) -> None:
    logger.info("Running spotihue")

    while spotihue.ascertain_track_playing():
        last_track_info = redis_client.hgetall(constants.REDIS_TRACK_INFORMATION_KEY)
        last_track_album_artwork_url = last_track_info.get(b"track_album_artwork_url")

        if last_track_album_artwork_url:
            last_track_album_artwork_url = last_track_album_artwork_url.decode("utf-8")

        track_info = spotihue.retrieve_current_track_information()
        track_album_artwork_url = track_info["track_album_artwork_url"]

        redis_client.hset(
            constants.REDIS_TRACK_INFORMATION_KEY,
            mapping=track_info
        )

        if last_track_album_artwork_url != track_album_artwork_url:
            logger.info("Syncing lights")
            spotihue.sync_lights_music(track_album_artwork_url, lights)

        sleep_duration = random.uniform(2, 4)
        time.sleep(sleep_duration)


<<<<<<< HEAD
@fast_app.get("/available-lights-rgb")
async def retrieve_available_lights_rgb():
    try:
        available_lights_rgb = spotihue.retrieve_available_lights_rgb()
=======
@fast_app.get("/spotify-ready")
def spotify_authorized():
    spotify_auth_manager = spotihue.spotify_oauth

    spotify_token = spotify_auth_manager.validate_token(
        spotify_auth_manager.cache_handler.get_cached_token()
    )
    token_exists = bool(spotify_token is not None)

    return StandardResponse(success=True, message='Authorized' if token_exists else 'Not Authorized',
                            data={'ready': token_exists})


@fast_app.get("/available-lights")
async def retrieve_available_lights():
    try:
        available_lights = spotihue.retrieve_available_lights()
        data = {"lights": available_lights}
>>>>>>> 1919cf5a

        if available_lights_rgb:
            response = StandardResponse(
                success=True,
                message="Available lights retrieved successfully",
<<<<<<< HEAD
                data=available_lights_rgb,
            )
        else:
            response = StandardResponse(
                success=True, message="No available lights", data=available_lights_rgb
            )

    except Exception as e:
        logger.error(f"Error retrieving available lights: {e}")
        raise HTTPException(status_code=500, detail="Internal Server Error")
=======
                data=data,
            )
        else:
            response = StandardResponse(success=True, message="No available lights", data=data)

    except Exception as e:
        logger.error(f'Error retrieving available lights: {e}')
        raise HTTPException(status_code=500, detail=f"Internal Server Error")
>>>>>>> 1919cf5a

    return response


@fast_app.post("/selected-lights")
def store_selected_lights(lights: List[str]):
    if not lights:
        raise HTTPException(status_code=400, detail='\"lights\" list is required.')

    try:
        redis_client.set(constants.REDIS_SELECTED_LIGHTS_KEY, ",".join(lights))

        return StandardResponse(
            success=True, message="Selected lights list stored in Redis"
        )

    except redis.exceptions.RedisError as redis_err:
        logger.error(f'Redis error storing selected lights: {redis_err}')
        raise HTTPException(status_code=500, detail=f"Redis Error")


@fast_app.put("/start-spotihue")
async def start_spotihue(lights: List[str] = None):
    if not lights:
        raise HTTPException(status_code=400, detail='\"lights\" list is required.')

    available_lights = spotihue.retrieve_available_lights()
    lights = [light for light in lights if light in available_lights]

    try:
        # TODO: make this idempotent

        task = run_spotihue.delay(lights)
        redis_client.set("spotihue", str(task.id))

        return StandardResponse(success=True, message="spotihue started")

    except redis.exceptions.RedisError as redis_err:
        logger.error(f'Redis error starting spotihue: {redis_err}')
        raise HTTPException(status_code=500, detail=f"Redis Error")
    except celery.exceptions.CeleryError as celery_err:
        logger.error(f'Celery error starting spotihue: {celery_err}')
        raise HTTPException(status_code=500, detail=f"Celery Error")
    except Exception as e:
        logger.error(f'Error starting spotihue: {e}')
        raise HTTPException(status_code=500, detail=f"Internal Server Error")


@fast_app.get("/current-track-information")
async def retrieve_current_track_information():
    try:
        track_info = redis_client.hgetall(constants.REDIS_TRACK_INFORMATION_KEY)

        response = StandardResponse(
            success=True,
            message="Current track information retrieved successfully",
            data=track_info,
        )

    except redis.exceptions.RedisError as redis_err:
        logger.error(f'Redis error getting current Spotify track: {str(redis_err)}')
        raise HTTPException(status_code=500, detail=f"Redis Error")

    return response


@fast_app.put("/stop-spotihue")
async def stop_spotihue():
    try:
        spotihue_status = redis_client.get("spotihue")
        if spotihue_status:
            celery_app.control.revoke(spotihue_status, terminate=True)
            redis_client.delete("spotihue")

            response = StandardResponse(success=True, message="spotihue stopped")
        else:
            response = StandardResponse(success=True, message="spotihue is not running")

    except redis.exceptions.RedisError as redis_err:
        logger.error(f'Redis error stopping spotihue: {redis_err}')
        raise HTTPException(status_code=500, detail=f"Redis Error")
    except celery.exceptions.CeleryError as celery_err:
        logger.error(f'Celery error starting spotihue: {celery_err}')
        raise HTTPException(status_code=500, detail=f"Celery Error")
    except Exception as e:
        logger.error(f'Error starting spotihue: {e}')
        raise HTTPException(status_code=500, detail=f"Internal Server Error")

    return response<|MERGE_RESOLUTION|>--- conflicted
+++ resolved
@@ -1,18 +1,16 @@
+import os
+import time
+import random
 import logging
-import os
-import random
-import time
 from typing import Any, List
 
+import redis
 import celery
 from dotenv import load_dotenv
 from fastapi import FastAPI, HTTPException
 from pydantic import BaseModel
-import redis
 
 from spotihue import constants, spotihue
-
-logger = logging.getLogger(__name__)
 
 
 logger = logging.getLogger(__name__)
@@ -35,10 +33,11 @@
     os.environ.get("SPOTIFY_CLIENT_SECRET"),
     os.environ.get("SPOTIFY_REDIRECT_URI"),
     os.environ.get("HUE_BRIDGE_IP_ADDRESS"),
-    redis_client
+    redis_client,
 )
 
 celery_app = celery.Celery("celery_app", broker="redis://redis:6379")
+
 fast_app = FastAPI()
 
 
@@ -56,10 +55,7 @@
         track_info = spotihue.retrieve_current_track_information()
         track_album_artwork_url = track_info["track_album_artwork_url"]
 
-        redis_client.hset(
-            constants.REDIS_TRACK_INFORMATION_KEY,
-            mapping=track_info
-        )
+        redis_client.hset(constants.REDIS_TRACK_INFORMATION_KEY, mapping=track_info)
 
         if last_track_album_artwork_url != track_album_artwork_url:
             logger.info("Syncing lights")
@@ -69,12 +65,6 @@
         time.sleep(sleep_duration)
 
 
-<<<<<<< HEAD
-@fast_app.get("/available-lights-rgb")
-async def retrieve_available_lights_rgb():
-    try:
-        available_lights_rgb = spotihue.retrieve_available_lights_rgb()
-=======
 @fast_app.get("/spotify-ready")
 def spotify_authorized():
     spotify_auth_manager = spotihue.spotify_oauth
@@ -84,22 +74,22 @@
     )
     token_exists = bool(spotify_token is not None)
 
-    return StandardResponse(success=True, message='Authorized' if token_exists else 'Not Authorized',
-                            data={'ready': token_exists})
+    return StandardResponse(
+        success=True,
+        message="Authorized" if token_exists else "Not Authorized",
+        data={"ready": token_exists},
+    )
 
 
-@fast_app.get("/available-lights")
-async def retrieve_available_lights():
+@fast_app.get("/available-lights-rgb")
+async def retrieve_available_lights_rgb():
     try:
-        available_lights = spotihue.retrieve_available_lights()
-        data = {"lights": available_lights}
->>>>>>> 1919cf5a
+        available_lights_rgb = spotihue.retrieve_available_lights_rgb()
 
         if available_lights_rgb:
             response = StandardResponse(
                 success=True,
                 message="Available lights retrieved successfully",
-<<<<<<< HEAD
                 data=available_lights_rgb,
             )
         else:
@@ -110,16 +100,6 @@
     except Exception as e:
         logger.error(f"Error retrieving available lights: {e}")
         raise HTTPException(status_code=500, detail="Internal Server Error")
-=======
-                data=data,
-            )
-        else:
-            response = StandardResponse(success=True, message="No available lights", data=data)
-
-    except Exception as e:
-        logger.error(f'Error retrieving available lights: {e}')
-        raise HTTPException(status_code=500, detail=f"Internal Server Error")
->>>>>>> 1919cf5a
 
     return response
 
@@ -127,7 +107,7 @@
 @fast_app.post("/selected-lights")
 def store_selected_lights(lights: List[str]):
     if not lights:
-        raise HTTPException(status_code=400, detail='\"lights\" list is required.')
+        raise HTTPException(status_code=400, detail='"lights" list is required.')
 
     try:
         redis_client.set(constants.REDIS_SELECTED_LIGHTS_KEY, ",".join(lights))
@@ -137,14 +117,14 @@
         )
 
     except redis.exceptions.RedisError as redis_err:
-        logger.error(f'Redis error storing selected lights: {redis_err}')
+        logger.error(f"Redis error storing selected lights: {redis_err}")
         raise HTTPException(status_code=500, detail=f"Redis Error")
 
 
 @fast_app.put("/start-spotihue")
 async def start_spotihue(lights: List[str] = None):
     if not lights:
-        raise HTTPException(status_code=400, detail='\"lights\" list is required.')
+        raise HTTPException(status_code=400, detail='"lights" list is required.')
 
     available_lights = spotihue.retrieve_available_lights()
     lights = [light for light in lights if light in available_lights]
@@ -158,13 +138,13 @@
         return StandardResponse(success=True, message="spotihue started")
 
     except redis.exceptions.RedisError as redis_err:
-        logger.error(f'Redis error starting spotihue: {redis_err}')
+        logger.error(f"Redis error starting spotihue: {redis_err}")
         raise HTTPException(status_code=500, detail=f"Redis Error")
     except celery.exceptions.CeleryError as celery_err:
-        logger.error(f'Celery error starting spotihue: {celery_err}')
+        logger.error(f"Celery error starting spotihue: {celery_err}")
         raise HTTPException(status_code=500, detail=f"Celery Error")
     except Exception as e:
-        logger.error(f'Error starting spotihue: {e}')
+        logger.error(f"Error starting spotihue: {e}")
         raise HTTPException(status_code=500, detail=f"Internal Server Error")
 
 
@@ -180,7 +160,7 @@
         )
 
     except redis.exceptions.RedisError as redis_err:
-        logger.error(f'Redis error getting current Spotify track: {str(redis_err)}')
+        logger.error(f"Redis error getting current Spotify track: {str(redis_err)}")
         raise HTTPException(status_code=500, detail=f"Redis Error")
 
     return response
@@ -199,13 +179,13 @@
             response = StandardResponse(success=True, message="spotihue is not running")
 
     except redis.exceptions.RedisError as redis_err:
-        logger.error(f'Redis error stopping spotihue: {redis_err}')
+        logger.error(f"Redis error stopping spotihue: {redis_err}")
         raise HTTPException(status_code=500, detail=f"Redis Error")
     except celery.exceptions.CeleryError as celery_err:
-        logger.error(f'Celery error starting spotihue: {celery_err}')
+        logger.error(f"Celery error starting spotihue: {celery_err}")
         raise HTTPException(status_code=500, detail=f"Celery Error")
     except Exception as e:
-        logger.error(f'Error starting spotihue: {e}')
+        logger.error(f"Error starting spotihue: {e}")
         raise HTTPException(status_code=500, detail=f"Internal Server Error")
 
     return response