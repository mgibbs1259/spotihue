--- conflicted
+++ resolved
@@ -132,13 +132,8 @@
     if not lights:
         raise HTTPException(status_code=400, detail='"lights" list is required.')
 
-<<<<<<< HEAD
-    available_lights = spotihue.retrieve_available_lights()
-    # lights = [light for light in lights if light in available_lights]
-=======
     available_lights = [light['light_name'] for light in spotihue.retrieve_available_lights()]
     lights = [light for light in lights if light in available_lights]
->>>>>>> ae9d1b04
 
     try:
         spotihue_task_running = tasks.is_spotihue_running()
@@ -205,11 +200,7 @@
         logger.error(f"Redis error stopping spotihue: {redis_err}")
         raise HTTPException(status_code=500, detail=f"Redis Error")
     except celery_exceptions.CeleryError as celery_err:
-<<<<<<< HEAD
-        logger.error(f"Celery error starting spotihue: {celery_err}")
-=======
         logger.error(f"Celery error stopping spotihue: {celery_err}")
->>>>>>> ae9d1b04
         raise HTTPException(status_code=500, detail=f"Celery Error")
     except Exception as e:
         logger.error(f"Error stopping spotihue: {e}")
