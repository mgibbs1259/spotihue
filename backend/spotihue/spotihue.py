--- conflicted
+++ resolved
@@ -2,14 +2,15 @@
 import logging
 from typing import List, Optional, Tuple, Union
 
-import numpy as np
 import redis
 import requests
 import spotipy
+import numpy as np
 from spotipy import cache_handler
 from sklearn.cluster import KMeans
 
 from . import constants, hue, oauth
+
 
 logger = logging.getLogger(__name__)
 
@@ -22,7 +23,7 @@
         spotify_client_secret: str,
         spotify_redirect_uri: str,
         hue_bridge_ip_address: str,
-        redis_client: Optional[redis.Redis] = None
+        redis_client: Optional[redis.Redis] = None,
     ):
         """Initialize a SpotiHue instance.
 
@@ -40,7 +41,7 @@
             spotify_client_id,
             spotify_client_secret,
             spotify_redirect_uri,
-            redis_client=redis_client
+            redis_client=redis_client,
         )
         self._hue = self._initialize_hue(hue_bridge_ip_address)
 
@@ -59,7 +60,7 @@
         spotify_client_id: str,
         spotify_client_secret: str,
         spotify_redirect_uri: str,
-        redis_client: Optional[redis.Redis] = None
+        redis_client: Optional[redis.Redis] = None,
     ) -> spotipy.Spotify:
         """Initialize the Spotify object.
 
@@ -74,10 +75,13 @@
         Returns:
             spotipy.Spotify: Initialized Spotify object.
         """
-        oauth_cache_handler = cache_handler.RedisCacheHandler(
-            redis=redis_client,
-            key=constants.REDIS_SPOTIFY_ACCESS_TOKEN_KEY
-        ) if redis_client else cache_handler.CacheFileHandler(cache_path='data/.spotify_token_cache')
+        oauth_cache_handler = (
+            cache_handler.RedisCacheHandler(
+                redis=redis_client, key=constants.REDIS_SPOTIFY_ACCESS_TOKEN_KEY
+            )
+            if redis_client
+            else cache_handler.CacheFileHandler(cache_path="data/.spotify_token_cache")
+        )
 
         oauth_manager = oauth.SpotihueOauth(
             client_id=spotify_client_id,
@@ -85,7 +89,7 @@
             redirect_uri=spotify_redirect_uri,
             scope=spotify_scope,
             open_browser=True,
-            cache_handler=oauth_cache_handler
+            cache_handler=oauth_cache_handler,
         )
         return spotipy.Spotify(auth_manager=oauth_manager)
 
@@ -98,10 +102,10 @@
         Returns:
             hue.HueBridge: Initialized Hue Bridge object.
         """
-        return hue.HueBridge(hue_bridge_ip_address, config_file_path='.python_hue')
+        return hue.HueBridge(hue_bridge_ip_address, config_file_path=".python_hue")
 
     def _get_current_track(self) -> Optional[dict]:
-        """ Gets currently-playing track on Spotify (if there is one).
+        """Gets currently-playing track on Spotify (if there is one).
 
         Returns: dictionary of track information if a Spotify track is playing, or None.
         """
@@ -301,27 +305,7 @@
 
         return x, y
 
-<<<<<<< HEAD
-    def _convert_xy_to_rgb(self, x: float, y: float) -> Tuple[int, int, int]:
-        """Converts normalized xy values to RGB color values. The x and y
-        values are assumed to be within the range [0, 1], where x + y <= 1.
-
-        Args:
-            x (float): The normalized x value.
-            y (float): The normalized y value.
-
-        Returns:
-            Tuple[int, int, int]: RGB values after the xy to RGB conversion.
-        """
-        R = int(x * 255)
-        G = int(y * 255)
-        B = int((1 - x - y) * 255)
-        return R, G, B
-
-    def determine_current_track_status(self) -> bool:
-=======
     def ascertain_track_playing(self) -> bool:
->>>>>>> 1919cf5a
         """Determines if Spotify is currently playing a track.
 
         Returns:
@@ -475,19 +459,16 @@
             dict: A dictionary of light names and their RGB values, or an
             empty dictionary if no lights are available or an error occurs.
         """
-<<<<<<< HEAD
-        lights_rgb = {}
-        for light in self._hue.lights:
+        lights_rgb = []
+        for light in self._hue.reachable_lights:
             x, y = light.xy[0], light.xy[1]
-            R, G, B = self._convert_xy_to_rgb(x, y)
-            lights_rgb[light.name] = (R, G, B)
-
+            R, G, B = self._hue.convert_xy_to_rgb(x, y)
+            lights_rgb.append({"light_name": light.name, "light_rgb": (R, G, B)})
         return lights_rgb
-=======
-        return [light.name for light in self._hue.reachable_lights]
->>>>>>> 1919cf5a
-
-    def change_all_lights_to_normal_color(self, lights: list) -> None:  # TODO: currently unused
+
+    def change_all_lights_to_normal_color(
+        self, lights: list
+    ) -> None:  # TODO: currently unused
         """Change all specified lights to "normal" color.
 
         Args:
@@ -498,7 +479,9 @@
         """
         self._hue.change_all_lights_to_white(lights)
 
-    def sync_lights_music(self, track_album_artwork_url: str, lights: List[str]) -> None:
+    def sync_lights_music(
+        self, track_album_artwork_url: str, lights: List[str]
+    ) -> None:
         """Synchronize the track's album artwork and lights.
 
         Args:
