import logging
from typing import Dict, List, Tuple, Union

import phue


logger = logging.getLogger(__name__)


class HueLight(phue.Light):
    """
    A class that extends phue.Light. It represents a Hue light that
    provides information about whether it is a white (non-color) light
    and offers access to its corresponding RGB color values.
    """

    def __init__(self, bridge, light_id):
        super().__init__(bridge, light_id)
        self._white_light = None
        self._rgb = None

    @property
    def white_light(self) -> bool:
        """Property method to determine whether the Hue light is a white (non-color) light.

        Returns:
            bool: True if the light is a white light, False if it's a color light.
        """
        if self._white_light is None:
            try:
                _ = self._get("colormode")
                self._white_light = False
            except KeyError:
                self._white_light = True

        return self._white_light

    @property
    def rgb(self) -> Tuple[int, int, int]:
        """Property method to return the Hue light's RGB values.
        Converts normalized xy values to RGB color values. The x and y
        values are assumed to be within the range [0, 1], where x + y <= 1.

        Returns:
            Tuple[int, int, int]: The RGB value as a tuple of integers (R, G, B).
        """
        if self._rgb is None:
            try:
                x, y = self.xy
                r = int(x * 255)
                g = int(y * 255)
                b = int((1 - x - y) * 255)
                self._rgb = (r, g, b)
            except (AttributeError, ValueError):
                self._rgb = None

        return self._rgb


class HueBridge(phue.Bridge):
    """
    A class that extends phue.Bridge. It represents a Hue bridge that
    accounts for unreachable and white (non-color) lights.
    """

    light_class = HueLight

    @property
    def reachable_lights(self) -> List[HueLight]:
        """Retrieves the Hue bridge's reachable lights.

        Returns:
            List[HueLight]: List of HueLight objects.
        """
        return [light for light in self.lights if light.reachable is True]

    def get_light_objects(
        self, mode: str = "list"
    ) -> Union[List[HueLight], Dict[str, HueLight]]:
        """Retrieves light objects associated with the Hue bridge.
        Only had to re-declare this because phue.Bridge class does
        not accommodate phue.Light class extension. Instantiates HueLight
        objects instead of phue.Light objects. Otherwise, the same as
        phue.Bridge.get_light_objects.

        Args:
            mode (str, optional):
                The mode for returning light objects. Possible values are:
                - "id": Return a dictionary of light objects indexed by ID.
                - "name": Return a dictionary of light objects indexed by name.
                - "list" (default): Return a list of light objects sorted by ID.

        Returns:
            list or dict:
                If mode is "id", returns a dictionary of light objects indexed by ID.
                If mode is "name", returns a dictionary of light objects indexed by name.
                If mode is "list" (default), returns a list of light objects sorted by ID.
        """
        if self.lights_by_id == {}:
            lights = self.request("GET", "/api/" + self.username + "/lights/")
            for light in lights:
                self.lights_by_id[int(light)] = self.light_class(self, int(light))
                self.lights_by_name[lights[light]["name"]] = self.lights_by_id[
                    int(light)
                ]

        if mode == "id":
            return self.lights_by_id
        if mode == "name":
            return self.lights_by_name
        if mode == "list":
            # Return lights in sorted ID order, dicts have no natural order
            return [self.lights_by_id[id] for id in sorted(self.lights_by_id)]

    def change_all_lights_to_white(self, lights: List[str]) -> None:
        """Change all specified lights to "normal" white color.

        Args:
            lights (List[str]): List of light names to be modified.

        Returns:
            None
        """
        current_lights = self.get_light_objects("name")
        for light in lights:
            current_light = current_lights[light]

            if not current_light.on:
                current_light.on = True
                current_light.brightness = 254

                if not current_light.white_light:
                    current_light.hue = 10000
                    current_light.saturation = 120

    def change_lights_colors(
        self, lights: List[str], color_values: List[Tuple[float, float]]
    ) -> None:
        """Change all specified lights to the most prominent colors in the track's album artwork.

        Args:
            lights (List[str]): List of light names to be modified.
            color_values (List[Tuple[float, float]]): List of xy values representing prominent colors.

        Returns:
            None
        """
        current_lights = self.get_light_objects("name")
        num_colors = len(color_values)

<<<<<<< HEAD
            if not current_light.on:
                current_light.on = True

            current_light.brightness = 254

            if not current_light.white_light:
                current_light.hue = 10000
                current_light.saturation = 120
=======
        for i, light in enumerate(lights):
            color = color_values[i % num_colors]
            current_light = current_lights[light]

            # If Hue light is a white/non-color light, it has no xy attribute to set
            if not current_light.white_light:
                current_light.xy = color
>>>>>>> c31f926c
<|MERGE_RESOLUTION|>--- conflicted
+++ resolved
@@ -127,11 +127,12 @@
 
             if not current_light.on:
                 current_light.on = True
-                current_light.brightness = 254
 
-                if not current_light.white_light:
-                    current_light.hue = 10000
-                    current_light.saturation = 120
+            current_light.brightness = 254
+
+            if not current_light.white_light:
+                current_light.hue = 10000
+                current_light.saturation = 120
 
     def change_lights_colors(
         self, lights: List[str], color_values: List[Tuple[float, float]]
@@ -148,21 +149,10 @@
         current_lights = self.get_light_objects("name")
         num_colors = len(color_values)
 
-<<<<<<< HEAD
-            if not current_light.on:
-                current_light.on = True
-
-            current_light.brightness = 254
-
-            if not current_light.white_light:
-                current_light.hue = 10000
-                current_light.saturation = 120
-=======
         for i, light in enumerate(lights):
             color = color_values[i % num_colors]
             current_light = current_lights[light]
 
             # If Hue light is a white/non-color light, it has no xy attribute to set
             if not current_light.white_light:
-                current_light.xy = color
->>>>>>> c31f926c
+                current_light.xy = color