import logging
import os
import webbrowser
from typing import Optional
from urllib import parse

from spotipy import oauth2, util


logger = logging.getLogger(__name__)

<<<<<<< HEAD
SPOTIFY_OAUTH_TIMEOUT = 60 * 3  # 3 minutes
=======
SPOTIFY_OAUTH_TIMEOUT = os.getenv('SPOTIFY_OAUTH_TIMEOUT', 60 * 3)  # default 3 minutes
>>>>>>> d229c7ea


class HTTPServer(oauth2.HTTPServer):
    timeout = SPOTIFY_OAUTH_TIMEOUT


def start_local_http_server(port, handler=oauth2.RequestHandler):
    server = HTTPServer(("0.0.0.0", port), handler)
    server.allow_reuse_address = True
    server.auth_code = None
    server.auth_token_form = None
    server.error = None
    return server


class SpotifyOauthSocketTimeout(oauth2.SpotifyOauthError):
    pass


class SpotifyOauth(oauth2.SpotifyOAuth):
    def __init__(self, **kwargs):
        super().__init__(**kwargs)
        self.auth_url = self.get_authorize_url(state=self.state)

    def _open_auth_url(self) -> None:
        """Opens Spotify user auth url in a new browser tab, if possible.

        Returns: None
        """
        try:
            success = webbrowser.open_new_tab(self.auth_url)
            if success:
                logger.info(f"Opened {self.auth_url} in your browser")
            else:
                raise webbrowser.Error()
        except webbrowser.Error:
            logger.error(
                f"Failed to open auth URL in your browser (likely because you're running this "
                f"in Docker) - please navigate here: {self.auth_url}"
            )

    def _get_auth_response_local_server(self, redirect_port: int, open_browser: Optional[bool] = False) -> str:
        """ Gets user auth response using a local server.

        Args:
            redirect_port (int): port for local redirect socket to listen on.

        Returns:
            str: auth code from Spotify.
        """
        server = start_local_http_server(redirect_port)
        logger.info(f'Listening on port {redirect_port} for Spotify callback...')

        if open_browser:
            self._open_auth_url()

        server.handle_request()
        logger.info('Callback received!')

        if self.state is not None and server.state != self.state:
            raise oauth2.SpotifyStateError(self.state, server.state)

        if server.auth_code is not None:
            return server.auth_code
        elif server.error is not None:
            raise oauth2.SpotifyOauthError(
                "Received error from OAuth server: {}".format(server.error)
            )
        else:
            raise SpotifyOauthSocketTimeout(
                "Server listening on localhost was not accessed"
            )

    def get_auth_response(self, open_browser: Optional[bool] = None) -> str:
        """Gets user authorization from Spotify (ie, an auth code that can be exchanged with Spotify
        for a refreshable access token).

        Args:
            open_browser (bool): Whether to try to open user's browser for them.

        Returns:
            str: auth code from Spotify.
        """

        redirect_info = parse.urlparse(self.redirect_uri)
        redirect_host, redirect_port = util.get_host_port(redirect_info.netloc)

        if open_browser is None:
            open_browser = self.open_browser

        if (
            redirect_host in ("127.0.0.1", "localhost")
            and redirect_info.scheme == "http"
            and redirect_port
        ):
            try:
                return self._get_auth_response_local_server(redirect_port, open_browser=open_browser)
            except oauth2.SpotifyOauthError as e:
                logger.error(str(e))
                raise
        else:
            warning_message = (
                "Interactively pasting your redirect url won't work if you are running this "
                "in Docker. Set backend/.env file SPOTIFY_REDIRECT_URL to a valid "
                "`http://localhost:<port>` formatted value."
            )
            logger.warning(warning_message)
            try:
                return self._get_auth_response_interactive(open_browser=open_browser)
            except EOFError as e:
                logger.error(str(e))
                raise oauth2.SpotifyOauthError(warning_message)<|MERGE_RESOLUTION|>--- conflicted
+++ resolved
@@ -9,11 +9,7 @@
 
 logger = logging.getLogger(__name__)
 
-<<<<<<< HEAD
-SPOTIFY_OAUTH_TIMEOUT = 60 * 3  # 3 minutes
-=======
 SPOTIFY_OAUTH_TIMEOUT = os.getenv('SPOTIFY_OAUTH_TIMEOUT', 60 * 3)  # default 3 minutes
->>>>>>> d229c7ea
 
 
 class HTTPServer(oauth2.HTTPServer):
