import logging
import webbrowser
from urllib import parse
from typing import Optional

from spotipy import oauth2, util


logger = logging.getLogger(__name__)


def start_local_http_server(port, handler=oauth2.RequestHandler):
    server = oauth2.HTTPServer(("0.0.0.0", port), handler)
    server.allow_reuse_address = True
    server.auth_code = None
    server.auth_token_form = None
    server.error = None
    return server


class SpotihueOauth(oauth2.SpotifyOAuth):
    def __init__(self, **kwargs):
        super().__init__(**kwargs)
        self.auth_url = self.get_authorize_url(state=self.state)

    def _open_auth_url(self) -> None:
        """Opens Spotify user auth url in a new browser tab, if possible.

        Returns: None
        """
        try:
            success = webbrowser.open_new_tab(self.auth_url)
            if success:
                logger.info(f"Opened {self.auth_url} in your browser")
            else:
                raise webbrowser.Error()
        except webbrowser.Error:
            logger.error(
                f"Failed to open auth URL in your browser (likely because you're running this "
                f"in Docker) - please navigate here: {self.auth_url}"
            )

<<<<<<< HEAD
    def _get_auth_response_local_server(self, redirect_port: int, open_browser: Optional[bool] = False) -> str:
        """ Gets user auth response using a local server.
=======
    def _get_auth_response_local_server(self, redirect_port: int) -> str:
        """Gets user auth response using a local server.
>>>>>>> c31f926c

        Args:
            redirect_port (int): port for local redirect socket to listen on.

        Returns:
            str: auth code from Spotify.
        """
        server = start_local_http_server(redirect_port)
        logger.info(f'Listening on port {redirect_port} for Spotify callback...')

        if open_browser:
            self._open_auth_url()

        server.handle_request()
        logger.info(f'Callback received!')

        if self.state is not None and server.state != self.state:
            raise oauth2.SpotifyStateError(self.state, server.state)

        if server.auth_code is not None:
            return server.auth_code
        elif server.error is not None:
            raise oauth2.SpotifyOauthError(
                "Received error from OAuth server: {}".format(server.error)
            )
        else:
            raise oauth2.SpotifyOauthError(
                "Server listening on localhost has not been accessed"
            )

    def get_auth_response(self, open_browser: Optional[bool] = None) -> str:
<<<<<<< HEAD
        """ Gets user authorization from Spotify (ie, an auth code that can be exchanged with Spotify
=======
        """Gets user authorization from Spotify (ie, an auth code that can be exchanged with Spotify
>>>>>>> c31f926c
        for a refreshable access token).

        Args:
            open_browser (bool): Whether to try to open user's browser for them.

        Returns:
            str: auth code from Spotify.
        """
        logger.info(
            "User authentication with Spotify requires interaction with your web browser. "
            "Once you enter your credentials and give authorization, you will be redirected to "
            "a url."
        )

        redirect_info = parse.urlparse(self.redirect_uri)
        redirect_host, redirect_port = util.get_host_port(redirect_info.netloc)

        if open_browser is None:
            open_browser = self.open_browser

        if (
<<<<<<< HEAD

            redirect_host in ("127.0.0.1", "localhost")
=======
            open_browser is True
            and redirect_host in ("127.0.0.1", "localhost")
>>>>>>> c31f926c
            and redirect_info.scheme == "http"
            and redirect_port
        ):
            try:
                return self._get_auth_response_local_server(redirect_port, open_browser=open_browser)
            except oauth2.SpotifyOauthError as e:
                logger.error(str(e))
                raise
        else:
            warning_message = (
                "Interactively pasting your redirect url won't work if you are running this "
                "in Docker. Set backend/.env file SPOTIFY_REDIRECT_URL to a valid "
                "`http://localhost:<port>` formatted value."
            )
            logger.warning(warning_message)
            try:
                return self._get_auth_response_interactive(open_browser=open_browser)
            except EOFError as e:
                logger.error(str(e))
                raise oauth2.SpotifyOauthError(warning_message)<|MERGE_RESOLUTION|>--- conflicted
+++ resolved
@@ -40,13 +40,8 @@
                 f"in Docker) - please navigate here: {self.auth_url}"
             )
 
-<<<<<<< HEAD
     def _get_auth_response_local_server(self, redirect_port: int, open_browser: Optional[bool] = False) -> str:
         """ Gets user auth response using a local server.
-=======
-    def _get_auth_response_local_server(self, redirect_port: int) -> str:
-        """Gets user auth response using a local server.
->>>>>>> c31f926c
 
         Args:
             redirect_port (int): port for local redirect socket to listen on.
@@ -78,11 +73,7 @@
             )
 
     def get_auth_response(self, open_browser: Optional[bool] = None) -> str:
-<<<<<<< HEAD
-        """ Gets user authorization from Spotify (ie, an auth code that can be exchanged with Spotify
-=======
         """Gets user authorization from Spotify (ie, an auth code that can be exchanged with Spotify
->>>>>>> c31f926c
         for a refreshable access token).
 
         Args:
@@ -91,11 +82,6 @@
         Returns:
             str: auth code from Spotify.
         """
-        logger.info(
-            "User authentication with Spotify requires interaction with your web browser. "
-            "Once you enter your credentials and give authorization, you will be redirected to "
-            "a url."
-        )
 
         redirect_info = parse.urlparse(self.redirect_uri)
         redirect_host, redirect_port = util.get_host_port(redirect_info.netloc)
@@ -104,13 +90,7 @@
             open_browser = self.open_browser
 
         if (
-<<<<<<< HEAD
-
             redirect_host in ("127.0.0.1", "localhost")
-=======
-            open_browser is True
-            and redirect_host in ("127.0.0.1", "localhost")
->>>>>>> c31f926c
             and redirect_info.scheme == "http"
             and redirect_port
         ):
