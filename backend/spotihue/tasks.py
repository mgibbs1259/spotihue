from contextlib import contextmanager
from functools import wraps
import logging
import random
import time
from typing import Generator, List, Optional

from celery.app import task
from phue import PhueException
from redis import Redis
from spotipy.oauth2 import SpotifyOauthError

from . import celery_app, constants, oauth, redis_client, spotihue

logger = logging.getLogger(__name__)


class SingletonTask(task.Task):

    @staticmethod
    def run_singleton_task(bound_task_function):
        """Meant to decorate a bound celery task function such that there can only be 1 instance of the
            task running at any given point.
            Ex:

            @celery_app.task(base=SingletonTask, bind=True)
            @run_singleton_task
            def my_celery_task(self, other_param):
                pass

        Args:
            bound_task_function (Callable): a celery task function which is bound (ie. receives itself
                as its 1st argument).

        Returns: decorator for a celery @task-decorated function/Task subclass .run() implementation.

        """
        @wraps(bound_task_function)
        def wrapper(*args, **kwargs):
<<<<<<< HEAD
            me = args[0]
=======
            # Because this decorator is invoked statically above task declarations, we access
            # the Task object's self via the following derpy line...
            me = args[0]

            # ...so that we can collect the task's name and ID.
>>>>>>> d229c7ea
            my_task_name = me.name
            my_task_id = me.request.id

            my_task_lock = SingletonTaskLock(lock_id=my_task_name, redis=redis_client)

            with my_task_lock.acquire_for(my_task_id) as acquired:
                if acquired is True:
                    logger.info(f'Acquired lock for {my_task_name}; running task {my_task_id}')
                    return bound_task_function(*args, **kwargs)
                else:
                    logger.info(f'Another {my_task_name} task is already being invoked; exiting task {my_task_id}')

        return wrapper


class SingletonTaskLock:
    """
    lock_id (key) = a task's name.
    lock values = task IDs.
    """
    DEFAULT_MAX_TTL = 60 * 5  # 5 minutes

    def __init__(self, lock_id: str, redis: Redis, lock_max_ttl: Optional[int] = DEFAULT_MAX_TTL):
        self.lock_id = lock_id
        self.redis = redis
        self.lock_max_ttl = lock_max_ttl

    @contextmanager
    def acquire_for(self, task_id: str) -> Generator[str, None, None]:
        """Attempts to acquire a simple Redis lock for a "singleton" celery task with ID task_id.

        Args:
            task_id (str): ID of a celery task that worker is trying to run.

        Returns:
            Generator[str, None, None]: context manager to get lock acquisition status for task,
                then subsequently relinquish that acquired lock (if the initial acquisition
                was successful).
        """
        lock = self.redis.get(self.lock_id)

        if lock is None:
            # if there are 2 dueling tasks (queued within a few hundredths of a second
            # apart), let one of them win.
            time.sleep(random.uniform(.01, .1))
            lock = self.redis.get(self.lock_id)

        lock_acquired = bool(lock is None or (isinstance(lock, bytes) and lock.decode('utf-8') == task_id))

        try:
            if lock_acquired:
                self.redis.setex(self.lock_id, self.lock_max_ttl, task_id)
            yield lock_acquired
        finally:
            if lock_acquired:
                self.redis.delete(self.lock_id)


def is_spotihue_running() -> bool:
    """Queries for the SpotiHue task by its cached spotihue_task_id. There should only be one
    run_spotihue task running at any given time.

    Returns:
         bool: Whether the SpotiHue (run_spotihue) task is running.
    """
    celery_inspect = celery_app.control.inspect()
    spotihue_task_id = redis_client.get(constants.REDIS_SPOTIHUE_TASK_ID)

    if spotihue_task_id:
        spotihue_task_id = spotihue_task_id.decode("utf-8")

        task_query_result = celery_inspect.query_task(
            *[
                spotihue_task_id,
            ]
        )
        celery_host = list(task_query_result.keys())[
            0
        ]  # we are only using the single celery worker

        if task_query_result[celery_host].get(spotihue_task_id) is not None:
            return True

    return False


@celery_app.task
def clear_spotihue_task_id(*args, **kwargs):
    logger.info("Clearing spotihue_task_id")
    redis_client.delete(constants.REDIS_SPOTIHUE_TASK_ID)


@celery_app.task
def run_spotihue(lights: List[str], current_track_retries: int = 0) -> None:
    logger.info("Running spotihue")
    logger.info(lights)
    spotihue.change_all_lights_to_normal_color(lights)

    retries_spent = 0
    retry_wait_seconds = 5

    while True:
        track_info = spotihue.retrieve_current_track_information(supply_defaults=False)

        # if user's Spotify has no current track (playing or paused), we wait to get a current track
        # current_track_retries-many times.
        if not track_info:
            if retries_spent < current_track_retries:
                retries_spent += 1
                logger.info(
                    f"No currently-playing track on Spotify; trying again in {retry_wait_seconds} seconds"
                )
                time.sleep(retry_wait_seconds)
                continue
            else:
                logger.info("No currently-playing track on Spotify; exiting")
                break  # task over.

        track_album_artwork_url = track_info["track_album_artwork_url"]

        last_track_info = redis_client.hgetall(constants.REDIS_TRACK_INFORMATION_KEY)
        last_track_album_artwork_url = last_track_info.get(b"track_album_artwork_url")

        if last_track_album_artwork_url:
            last_track_album_artwork_url = last_track_album_artwork_url.decode("utf-8")

        redis_client.hset(constants.REDIS_TRACK_INFORMATION_KEY, mapping=track_info)

        if last_track_album_artwork_url != track_album_artwork_url:
            logger.info("Syncing lights")
            spotihue.sync_lights_music(track_album_artwork_url, lights)

        sleep_duration = random.uniform(2, 4)
        time.sleep(sleep_duration)


@celery_app.task(base=SingletonTask, bind=True)
@SingletonTask.run_singleton_task
def setup_hue(self, backoff_seconds: int = 5, retries: int = 5) -> None:
    logger.info('Attempting to connect to Hue bridge...')

    for attempt in range(retries):
        try:
            time.sleep(backoff_seconds)
            _ = spotihue.hue_ready(raise_exception=True)
            logger.info("Hue connection set up!")
            break
        except PhueException as e:
            message = f"Attempt {attempt+1} unsuccessful: '{e.message}'"
            if attempt < (retries - 1):
                logger.info(message)
                logger.info("Trying again...")
            else:
                logger.error(message)
                raise


@celery_app.task(base=SingletonTask, bind=True, throws=(oauth.SpotifyOauthSocketTimeout,))
@SingletonTask.run_singleton_task
def listen_for_spotify_redirect(self) -> None:
<<<<<<< HEAD
    logger.info(f'Waiting to receive user authorization from Spotify...')
=======
    logger.info('Waiting to receive user authorization from Spotify...')
>>>>>>> d229c7ea
    spotify_oauth = spotihue.spotify_oauth

    try:
        auth_code = spotify_oauth.get_auth_response()
        logger.info("Received user authorization from Spotify")
        spotify_oauth.get_access_token(code=auth_code, check_cache=False)
        logger.info("Cached access token from Spotify")
    except SpotifyOauthError as e:
        logger.error(str(e))
        raise<|MERGE_RESOLUTION|>--- conflicted
+++ resolved
@@ -37,15 +37,11 @@
         """
         @wraps(bound_task_function)
         def wrapper(*args, **kwargs):
-<<<<<<< HEAD
-            me = args[0]
-=======
             # Because this decorator is invoked statically above task declarations, we access
             # the Task object's self via the following derpy line...
             me = args[0]
 
             # ...so that we can collect the task's name and ID.
->>>>>>> d229c7ea
             my_task_name = me.name
             my_task_id = me.request.id
 
@@ -206,11 +202,7 @@
 @celery_app.task(base=SingletonTask, bind=True, throws=(oauth.SpotifyOauthSocketTimeout,))
 @SingletonTask.run_singleton_task
 def listen_for_spotify_redirect(self) -> None:
-<<<<<<< HEAD
-    logger.info(f'Waiting to receive user authorization from Spotify...')
-=======
     logger.info('Waiting to receive user authorization from Spotify...')
->>>>>>> d229c7ea
     spotify_oauth = spotihue.spotify_oauth
 
     try:
