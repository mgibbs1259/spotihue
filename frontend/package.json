{
  "name": "frontend",
  "version": "0.1.0",
  "private": true,
  "dependencies": {
    "@testing-library/jest-dom": "^5.17.0",
    "@testing-library/react": "^13.4.0",
    "@testing-library/user-event": "^13.5.0",
<<<<<<< HEAD
    "axios": "^1.5.0",
=======
    "axios": "^1.6.0",
>>>>>>> 79fbb871
    "react": "^18.2.0",
    "react-dom": "^18.2.0",
    "react-scripts": "^5.0.1",
    "web-vitals": "^2.1.4"
  },
  "scripts": {
    "start": "react-scripts start",
    "build": "react-scripts build",
    "test": "react-scripts test",
    "eject": "react-scripts eject"
  },
  "eslintConfig": {
    "extends": [
      "react-app",
      "react-app/jest"
    ]
  },
  "browserslist": {
    "production": [
      ">0.2%",
      "not dead",
      "not op_mini all"
    ],
    "development": [
      "last 1 chrome version",
      "last 1 firefox version",
      "last 1 safari version"
    ]
  }
}<|MERGE_RESOLUTION|>--- conflicted
+++ resolved
@@ -6,11 +6,7 @@
     "@testing-library/jest-dom": "^5.17.0",
     "@testing-library/react": "^13.4.0",
     "@testing-library/user-event": "^13.5.0",
-<<<<<<< HEAD
-    "axios": "^1.5.0",
-=======
     "axios": "^1.6.0",
->>>>>>> 79fbb871
     "react": "^18.2.0",
     "react-dom": "^18.2.0",
     "react-scripts": "^5.0.1",
